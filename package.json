{
  "name": "@niur/nestjs-service-bus",
<<<<<<< HEAD
  "version": "0.1.0",
=======
  "version": "0.0.9",
>>>>>>> fdee2e74
  "description": "NestJS Azure Service Bus Microservice Transport",
  "main": "dist/index",
  "types": "dist/index",
  "scripts": {
    "build": "rimraf dist && tsc",
    "prepublish": "npm run build",
    "test": "echo \"Error: no test specified\" && exit 1"
  },
  "repository": {
    "type": "git",
    "url": "git+https://github.com/Niurmiguel/nestjs-service-bus.git"
  },
  "author": "Niurmiguel Gonzalez",
  "license": "MIT",
  "bugs": {
    "url": "https://github.com/Niurmiguel/nestjs-service-bus/issues"
  },
  "homepage": "https://github.com/Niurmiguel/nestjs-service-bus#readme",
  "peerDependencies": {
    "@nestjs/common": "^8.3.1",
    "@nestjs/core": "^8.3.1",
    "@nestjs/microservices": "^8.3.1",
    "reflect-metadata": "^0.1.13",
    "rxjs": "^7.5.4"
  },
  "devDependencies": {
    "@azure/service-bus": "^7.5.0",
    "@nestjs/common": "^8.3.1",
    "@nestjs/core": "^8.3.1",
    "@nestjs/microservices": "^8.3.1",
    "@types/node": "^18.0.6",
    "reflect-metadata": "^0.1.13",
    "rimraf": "^3.0.2",
    "rxjs": "^7.5.4",
    "typescript": "^4.5.5"
  },
  "keywords": [
    "azure",
    "cloud",
    "service bus",
    "AMQP",
    "nestjs",
    "microservice"
  ]
}<|MERGE_RESOLUTION|>--- conflicted
+++ resolved
@@ -1,10 +1,6 @@
 {
   "name": "@niur/nestjs-service-bus",
-<<<<<<< HEAD
   "version": "0.1.0",
-=======
-  "version": "0.0.9",
->>>>>>> fdee2e74
   "description": "NestJS Azure Service Bus Microservice Transport",
   "main": "dist/index",
   "types": "dist/index",
